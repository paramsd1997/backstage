--- conflicted
+++ resolved
@@ -18,17 +18,13 @@
 import Knex from 'knex';
 import { Database } from './Database';
 import { DatabaseManager } from './DatabaseManager';
-<<<<<<< HEAD
-import { DatabaseLocationUpdateLogStatus, DbLocationsRow } from './types';
-import { EntityPolicy, Entity } from '@backstage/catalog-model';
-import { IngestionModel } from '..';
-=======
 import {
   DatabaseLocationUpdateLogStatus,
   DbLocationsRow,
   DbLocationsRowWithStatus,
 } from './types';
->>>>>>> b8bd90b2
+import { EntityPolicy, Entity } from '@backstage/catalog-model';
+import { IngestionModel } from '..';
 
 describe('DatabaseManager', () => {
   describe('refreshLocations', () => {
